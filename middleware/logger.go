package middleware

import (
	"bytes"
	"encoding/json"
	"fmt"
	"io"
	"strconv"
	"strings"
	"sync"
	"time"

	"github.com/labstack/echo/v5"
	"github.com/valyala/fasttemplate"
)

// LoggerConfig defines the config for Logger middleware.
type LoggerConfig struct {
	// Skipper defines a function to skip middleware.
	Skipper Skipper

	// Tags to construct the logger format.
	//
	// - time_unix
<<<<<<< HEAD
=======
	// - time_unix_milli
	// - time_unix_micro
>>>>>>> aad765a5
	// - time_unix_nano
	// - time_rfc3339
	// - time_rfc3339_nano
	// - time_custom
	// - id (Request ID)
	// - remote_ip
	// - uri
	// - host
	// - method
	// - path
	// - protocol
	// - referer
	// - user_agent
	// - status
	// - error
	// - latency (In nanoseconds)
	// - latency_human (Human readable)
	// - bytes_in (Bytes received)
	// - bytes_out (Bytes sent)
	// - header:<NAME>
	// - query:<NAME>
	// - form:<NAME>
	//
	// Example "${remote_ip} ${status}"
	//
	// Optional. Default value DefaultLoggerConfig.Format.
	Format string

	// Optional. Default value DefaultLoggerConfig.CustomTimeFormat.
	CustomTimeFormat string

	// Output is a writer where logs in JSON format are written.
	// Optional. Default destination `echo.Logger.Infof()`
	Output io.Writer

	template *fasttemplate.Template
	pool     *sync.Pool
}

// DefaultLoggerConfig is the default Logger middleware config.
var DefaultLoggerConfig = LoggerConfig{
	Skipper: DefaultSkipper,
	Format: `{"time":"${time_rfc3339_nano}","level":"INFO","id":"${id}","remote_ip":"${remote_ip}",` +
		`"host":"${host}","method":"${method}","uri":"${uri}","user_agent":"${user_agent}",` +
		`"status":${status},"error":"${error}","latency":${latency},"latency_human":"${latency_human}"` +
		`,"bytes_in":${bytes_in},"bytes_out":${bytes_out}}` + "\n",
	CustomTimeFormat: "2006-01-02 15:04:05.00000",
}

// Logger returns a middleware that logs HTTP requests.
func Logger() echo.MiddlewareFunc {
	return LoggerWithConfig(DefaultLoggerConfig)
}

// LoggerWithConfig returns a Logger middleware with config or panics on invalid configuration.
func LoggerWithConfig(config LoggerConfig) echo.MiddlewareFunc {
	return toMiddlewareOrPanic(config)
}

// ToMiddleware converts LoggerConfig to middleware or returns an error for invalid configuration
func (config LoggerConfig) ToMiddleware() (echo.MiddlewareFunc, error) {
	// Defaults
	if config.Skipper == nil {
		config.Skipper = DefaultLoggerConfig.Skipper
	}
	if config.Format == "" {
		config.Format = DefaultLoggerConfig.Format
	}

	config.template = fasttemplate.New(config.Format, "${", "}")
	config.pool = &sync.Pool{
		New: func() interface{} {
			return bytes.NewBuffer(make([]byte, 256))
		},
	}

	return func(next echo.HandlerFunc) echo.HandlerFunc {
		return func(c echo.Context) error {
			if config.Skipper(c) {
				return next(c)
			}

			req := c.Request()
			res := c.Response()

			start := time.Now()
			err := next(c)
			stop := time.Now()

			buf := config.pool.Get().(*bytes.Buffer)
			buf.Reset()
			defer config.pool.Put(buf)

			_, tmplErr := config.template.ExecuteFunc(buf, func(w io.Writer, tag string) (int, error) {
				switch tag {
				case "time_unix":
					return buf.WriteString(strconv.FormatInt(time.Now().Unix(), 10))
				case "time_unix_milli":
					return buf.WriteString(strconv.FormatInt(time.Now().UnixMilli(), 10))
				case "time_unix_micro":
					return buf.WriteString(strconv.FormatInt(time.Now().UnixMicro(), 10))
				case "time_unix_nano":
					return buf.WriteString(strconv.FormatInt(time.Now().UnixNano(), 10))
				case "time_rfc3339":
					return buf.WriteString(time.Now().Format(time.RFC3339))
				case "time_rfc3339_nano":
					return buf.WriteString(time.Now().Format(time.RFC3339Nano))
				case "time_custom":
					return buf.WriteString(time.Now().Format(config.CustomTimeFormat))
				case "id":
					id := req.Header.Get(echo.HeaderXRequestID)
					if id == "" {
						id = res.Header().Get(echo.HeaderXRequestID)
					}
					return buf.WriteString(id)
				case "remote_ip":
					return buf.WriteString(c.RealIP())
				case "host":
					return buf.WriteString(req.Host)
				case "uri":
					return buf.WriteString(req.RequestURI)
				case "method":
					return buf.WriteString(req.Method)
				case "path":
					p := req.URL.Path
					if p == "" {
						p = "/"
					}
					return buf.WriteString(p)
				case "protocol":
					return buf.WriteString(req.Proto)
				case "referer":
					return buf.WriteString(req.Referer())
				case "user_agent":
					return buf.WriteString(req.UserAgent())
				case "status":
					status := res.Status
					if err != nil {
						if httpErr, ok := err.(*echo.HTTPError); ok {
							status = httpErr.Code
						}
					}
					return buf.WriteString(strconv.Itoa(status))
				case "error":
					if err != nil {
						// Error may contain invalid JSON e.g. `"`
						b, _ := json.Marshal(err.Error())
						b = b[1 : len(b)-1]
						return buf.Write(b)
					}
				case "latency":
					l := stop.Sub(start)
					return buf.WriteString(strconv.FormatInt(int64(l), 10))
				case "latency_human":
					return buf.WriteString(stop.Sub(start).String())
				case "bytes_in":
					cl := req.Header.Get(echo.HeaderContentLength)
					if cl == "" {
						cl = "0"
					}
					return buf.WriteString(cl)
				case "bytes_out":
					return buf.WriteString(strconv.FormatInt(res.Size, 10))
				default:
					switch {
					case strings.HasPrefix(tag, "header:"):
						return buf.Write([]byte(c.Request().Header.Get(tag[7:])))
					case strings.HasPrefix(tag, "query:"):
						return buf.Write([]byte(c.QueryParam(tag[6:])))
					case strings.HasPrefix(tag, "form:"):
						return buf.Write([]byte(c.FormValue(tag[5:])))
					case strings.HasPrefix(tag, "cookie:"):
						cookie, cookieErr := c.Cookie(tag[7:])
						if cookieErr == nil {
							return buf.Write([]byte(cookie.Value))
						}
					}
				}
				return 0, nil
			})
			if tmplErr != nil {
				if err != nil {
					return fmt.Errorf("error in middleware chain and also failed to create log from template: %v: %w", tmplErr, err)
				}
				return fmt.Errorf("failed to create log from template: %w", tmplErr)
			}

			if config.Output != nil {
				if _, lErr := config.Output.Write(buf.Bytes()); lErr != nil {
					return lErr
				}
			} else {
				if _, lErr := c.Echo().Logger.Write(buf.Bytes()); lErr != nil {
					return lErr
				}
			}
			return err
		}
	}, nil
}<|MERGE_RESOLUTION|>--- conflicted
+++ resolved
@@ -22,11 +22,8 @@
 	// Tags to construct the logger format.
 	//
 	// - time_unix
-<<<<<<< HEAD
-=======
 	// - time_unix_milli
 	// - time_unix_micro
->>>>>>> aad765a5
 	// - time_unix_nano
 	// - time_rfc3339
 	// - time_rfc3339_nano
