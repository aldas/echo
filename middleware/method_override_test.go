package middleware

import (
	"bytes"
	"net/http"
	"net/http/httptest"
	"testing"

	"github.com/labstack/echo/v5"
	"github.com/stretchr/testify/assert"
)

func TestMethodOverride(t *testing.T) {
	e := echo.New()
	m := MethodOverride()
	h := func(c echo.Context) error {
		return c.String(http.StatusOK, "test")
	}

	// Override with http header
	req := httptest.NewRequest(http.MethodPost, "/", nil)
	rec := httptest.NewRecorder()
	req.Header.Set(echo.HeaderXHTTPMethodOverride, http.MethodDelete)
	c := e.NewContext(req, rec)

	err := m(h)(c)
	assert.NoError(t, err)

	assert.Equal(t, http.MethodDelete, req.Method)

}

func TestMethodOverride_formParam(t *testing.T) {
	e := echo.New()
<<<<<<< HEAD
	m := MethodOverride()
=======
>>>>>>> aad765a5
	h := func(c echo.Context) error {
		return c.String(http.StatusOK, "test")
	}

	// Override with form parameter
	m, err := MethodOverrideConfig{Getter: MethodFromForm("_method")}.ToMiddleware()
	assert.NoError(t, err)
	req := httptest.NewRequest(http.MethodPost, "/", bytes.NewReader([]byte("_method="+http.MethodDelete)))
	rec := httptest.NewRecorder()
	req.Header.Set(echo.HeaderContentType, echo.MIMEApplicationForm)
	c := e.NewContext(req, rec)

	err = m(h)(c)
	assert.NoError(t, err)

	assert.Equal(t, http.MethodDelete, req.Method)
}

func TestMethodOverride_queryParam(t *testing.T) {
	e := echo.New()
<<<<<<< HEAD
	m := MethodOverride()
=======
>>>>>>> aad765a5
	h := func(c echo.Context) error {
		return c.String(http.StatusOK, "test")
	}

	// Override with query parameter
	m, err := MethodOverrideConfig{Getter: MethodFromQuery("_method")}.ToMiddleware()
	assert.NoError(t, err)
	req := httptest.NewRequest(http.MethodPost, "/?_method="+http.MethodDelete, nil)
	rec := httptest.NewRecorder()
	c := e.NewContext(req, rec)

	err = m(h)(c)
	assert.NoError(t, err)

	assert.Equal(t, http.MethodDelete, req.Method)
}

func TestMethodOverride_ignoreGet(t *testing.T) {
	e := echo.New()
	m := MethodOverride()
	h := func(c echo.Context) error {
		return c.String(http.StatusOK, "test")
	}

	// Ignore `GET`
	req := httptest.NewRequest(http.MethodGet, "/", nil)
	req.Header.Set(echo.HeaderXHTTPMethodOverride, http.MethodDelete)
	rec := httptest.NewRecorder()
	c := e.NewContext(req, rec)

	err := m(h)(c)
	assert.NoError(t, err)

	assert.Equal(t, http.MethodGet, req.Method)
}<|MERGE_RESOLUTION|>--- conflicted
+++ resolved
@@ -32,10 +32,6 @@
 
 func TestMethodOverride_formParam(t *testing.T) {
 	e := echo.New()
-<<<<<<< HEAD
-	m := MethodOverride()
-=======
->>>>>>> aad765a5
 	h := func(c echo.Context) error {
 		return c.String(http.StatusOK, "test")
 	}
@@ -56,10 +52,6 @@
 
 func TestMethodOverride_queryParam(t *testing.T) {
 	e := echo.New()
-<<<<<<< HEAD
-	m := MethodOverride()
-=======
->>>>>>> aad765a5
 	h := func(c echo.Context) error {
 		return c.String(http.StatusOK, "test")
 	}
