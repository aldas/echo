--- conflicted
+++ resolved
@@ -8,8 +8,6 @@
 )
 
 // Router is interface for routing request contexts to registered routes.
-<<<<<<< HEAD
-=======
 //
 // Contract between Echo/Context instance and the router:
 // * all routes must be added through methods on echo.Echo instance.
@@ -19,7 +17,6 @@
 //   * RoutableContext.SetRawPathParams (IMPORTANT! with same slice pointer that c.RawPathParams() returns)
 //   * RoutableContext.SetRouteInfo
 //   And optionally can set additional information to Context with RoutableContext.Set
->>>>>>> aad765a5
 type Router interface {
 	// Add registers Routable with the Router and returns registered RouteInfo
 	Add(routable Routable) (RouteInfo, error)
@@ -31,14 +28,6 @@
 	// Route searches Router for matching route and applies it to the given context. In case when no matching method
 	// was not found (405) or no matching route exists for path (404), router will return its implementation of 405/404
 	// handler function.
-<<<<<<< HEAD
-	// When implementing custom Router make sure to populate Context during Router.Route call with:
-	// * RoutableContext.SetPath
-	// * RoutableContext.SetRawPathParams (IMPORTANT! with same slice pointer that c.RawPathParams() returns)
-	// * RoutableContext.SetRouteInfo
-	// And optionally can set additional information to Context with RoutableContext.Set
-=======
->>>>>>> aad765a5
 	Route(c RoutableContext) HandlerFunc
 }
 
@@ -222,63 +211,6 @@
 	*routeInfo
 	handler      HandlerFunc
 	orgRouteInfo RouteInfo
-<<<<<<< HEAD
-}
-
-type routeMethods struct {
-	connect     *routeMethod
-	delete      *routeMethod
-	get         *routeMethod
-	head        *routeMethod
-	options     *routeMethod
-	patch       *routeMethod
-	post        *routeMethod
-	propfind    *routeMethod
-	put         *routeMethod
-	trace       *routeMethod
-	report      *routeMethod
-	anyOther    map[string]*routeMethod
-	allowHeader string
-}
-
-func (m *routeMethods) set(method string, r *routeMethod) {
-	switch method {
-	case http.MethodConnect:
-		m.connect = r
-	case http.MethodDelete:
-		m.delete = r
-	case http.MethodGet:
-		m.get = r
-	case http.MethodHead:
-		m.head = r
-	case http.MethodOptions:
-		m.options = r
-	case http.MethodPatch:
-		m.patch = r
-	case http.MethodPost:
-		m.post = r
-	case PROPFIND:
-		m.propfind = r
-	case http.MethodPut:
-		m.put = r
-	case http.MethodTrace:
-		m.trace = r
-	case REPORT:
-		m.report = r
-	default:
-		if m.anyOther == nil {
-			m.anyOther = make(map[string]*routeMethod)
-		}
-		if r.handler == nil {
-			delete(m.anyOther, method)
-		} else {
-			m.anyOther[method] = r
-		}
-	}
-	m.updateAllowHeader()
-}
-
-=======
 }
 
 type routeMethods struct {
@@ -341,7 +273,6 @@
 	m.updateAllowHeader()
 }
 
->>>>>>> aad765a5
 func (m *routeMethods) find(method string) *routeMethod {
 	switch method {
 	case http.MethodConnect:
@@ -433,10 +364,7 @@
 		m.trace != nil ||
 		m.report != nil ||
 		len(m.anyOther) != 0
-<<<<<<< HEAD
-=======
 	// RouteNotFound/404 is not considered as a handler
->>>>>>> aad765a5
 }
 
 // Routes returns all registered routes
@@ -638,7 +566,6 @@
 			r.insert(anyKind, path[:i+1], method, rm)
 			wasAdded = true
 			break
-<<<<<<< HEAD
 		}
 	}
 
@@ -648,25 +575,10 @@
 			routeInfo:    &routeInfo{method: method, path: originalPath, params: paramNames, name: route.Name},
 			handler:      h,
 			orgRouteInfo: ri,
-=======
->>>>>>> aad765a5
 		}
 		r.insert(staticKind, path, method, rm)
 	}
 
-<<<<<<< HEAD
-=======
-	if !wasAdded {
-		ri = routable.ToRouteInfo(paramNames)
-		rm := routeMethod{
-			routeInfo:    &routeInfo{method: method, path: originalPath, params: paramNames, name: route.Name},
-			handler:      h,
-			orgRouteInfo: ri,
-		}
-		r.insert(staticKind, path, method, rm)
-	}
-
->>>>>>> aad765a5
 	r.storeRouteInfo(ri)
 
 	return ri, nil
@@ -854,12 +766,7 @@
 
 func (n *node) setHandler(method string, r *routeMethod) {
 	n.methods.set(method, r)
-<<<<<<< HEAD
-	if r != nil && r.handler != nil {
-		n.isHandler = true
-	} else {
-		n.isHandler = n.methods.isHandler()
-	}
+	n.isHandler = n.methods.isHandler()
 }
 
 // Note: notFoundRouteInfo exists to avoid allocations when setting 404 RouteInfo to Context
@@ -870,19 +777,6 @@
 	name:   NotFoundRouteName,
 }
 
-=======
-	n.isHandler = n.methods.isHandler()
-}
-
-// Note: notFoundRouteInfo exists to avoid allocations when setting 404 RouteInfo to Context
-var notFoundRouteInfo = &routeInfo{
-	method: "",
-	path:   "",
-	params: nil,
-	name:   NotFoundRouteName,
-}
-
->>>>>>> aad765a5
 // Note: methodNotAllowedRouteInfo exists to avoid allocations when setting 405 RouteInfo to Context
 var methodNotAllowedRouteInfo = &routeInfo{
 	method: "",
@@ -1017,11 +911,7 @@
 			// No matching prefix, let's backtrack to the first possible alternative node of the decision path
 			nk, ok := backtrackToNextNodeKind(staticKind)
 			if !ok {
-<<<<<<< HEAD
-				break // No other possibilities on the decision path
-=======
 				break // No other possibilities on the decision path, handler will be whatever context is reset to.
->>>>>>> aad765a5
 			} else if nk == paramKind {
 				goto Param
 				// NOTE: this case (backtracking from static node to previous any node) can not happen by current any matching logic. Any node is end of search currently
@@ -1037,17 +927,6 @@
 		search = search[lcpLen:]
 		searchIndex = searchIndex + lcpLen
 
-<<<<<<< HEAD
-		// Finish routing if no remaining search and we are on a node with handler and matching method type
-		if search == "" && currentNode.isHandler {
-			// check if current node has handler registered for http method we are looking for. we store currentNode as
-			// best matching in case we do no find no more routes matching this path+method
-			if previousBestMatchNode == nil {
-				previousBestMatchNode = currentNode
-			}
-			if rMethod := currentNode.methods.find(req.Method); rMethod != nil {
-				matchedRouteMethod = rMethod
-=======
 		// Finish routing if is no request path remaining to search
 		if search == "" {
 			// in case of node that is handler we have exact method type match or something for 405 to use
@@ -1063,7 +942,6 @@
 				}
 			} else if currentNode.methods.notFoundHandler != nil {
 				matchedRouteMethod = currentNode.methods.notFoundHandler
->>>>>>> aad765a5
 				break
 			}
 		}
@@ -1117,13 +995,8 @@
 			if previousBestMatchNode == nil {
 				previousBestMatchNode = currentNode
 			}
-<<<<<<< HEAD
-			if rMethod := currentNode.methods.find(req.Method); rMethod != nil {
-				matchedRouteMethod = rMethod
-=======
 			if currentNode.methods.notFoundHandler != nil {
 				matchedRouteMethod = currentNode.methods.notFoundHandler
->>>>>>> aad765a5
 				break
 			}
 		}
@@ -1165,9 +1038,6 @@
 
 		rPath = currentNode.originalPath
 		rInfo = notFoundRouteInfo
-<<<<<<< HEAD
-		if currentNode.isHandler {
-=======
 		if currentNode.methods.notFoundHandler != nil {
 			matchedRouteMethod = currentNode.methods.notFoundHandler
 
@@ -1175,14 +1045,12 @@
 			rPath = matchedRouteMethod.path
 			rHandler = matchedRouteMethod.handler
 		} else if currentNode.isHandler {
->>>>>>> aad765a5
 			rInfo = methodNotAllowedRouteInfo
 
 			c.Set(ContextKeyHeaderAllow, currentNode.methods.allowHeader)
 			rHandler = r.methodNotAllowedHandler
 			if req.Method == http.MethodOptions {
 				rHandler = r.optionsMethodHandler
-<<<<<<< HEAD
 			}
 		}
 	}
@@ -1205,30 +1073,6 @@
 			}
 		}
 	}
-=======
-			}
-		}
-	}
-	c.SetPath(rPath)
-	c.SetRouteInfo(rInfo)
-
-	*pathParams = (*pathParams)[0:currentNode.paramsCount]
-	if matchedRouteMethod != nil {
-		for i, name := range matchedRouteMethod.params {
-			(*pathParams)[i].Name = name
-		}
-	}
-
-	if r.unescapePathParamValues && currentNode.kind != staticKind {
-		// See issue #1531, #1258 - there are cases when path parameter need to be unescaped
-		for i, p := range *pathParams {
-			tmpVal, err := url.PathUnescape(p.Value)
-			if err == nil { // handle problems by ignoring them.
-				(*pathParams)[i].Value = tmpVal
-			}
-		}
-	}
->>>>>>> aad765a5
 	c.SetRawPathParams(pathParams)
 
 	return rHandler
