--- conflicted
+++ resolved
@@ -1,10 +1,6 @@
 package echo
 
 import (
-<<<<<<< HEAD
-	"fmt"
-=======
->>>>>>> aad765a5
 	"github.com/stretchr/testify/assert"
 	"net/http"
 	"net/http/httptest"
@@ -1387,17 +1383,10 @@
 
 	// if we add another route then it is the last added and so it is matched
 	e.GET("/users/*/action/search", handlerFunc)
-<<<<<<< HEAD
 
 	c2 := e.NewContext(httptest.NewRequest(http.MethodGet, "/users/xxx/action/sea", nil), nil).(*DefaultContext)
 	handler2 := e.router.Route(c2)
 
-=======
-
-	c2 := e.NewContext(httptest.NewRequest(http.MethodGet, "/users/xxx/action/sea", nil), nil).(*DefaultContext)
-	handler2 := e.router.Route(c2)
-
->>>>>>> aad765a5
 	assert.NoError(t, handler2(c2))
 	assert.Equal(t, "/users/*/action/search", c2.Path())
 	assert.Equal(t, "xxx/action/sea", c2.pathParams.Get("*", ""))
@@ -1703,19 +1692,11 @@
 
 	// Route
 	e.GET("/users/:id/*", handlerFunc)
-<<<<<<< HEAD
 
 	req := httptest.NewRequest(http.MethodGet, "/users/joe/comments", nil)
 	c := e.NewContext(req, nil).(*DefaultContext)
 	handler := e.router.Route(c)
 
-=======
-
-	req := httptest.NewRequest(http.MethodGet, "/users/joe/comments", nil)
-	c := e.NewContext(req, nil).(*DefaultContext)
-	handler := e.router.Route(c)
-
->>>>>>> aad765a5
 	assert.NoError(t, handler(c))
 	assert.Equal(t, "/users/:id/*", c.Path())
 	assert.Equal(t, "joe", c.pathParams.Get("id", "---none---"))
@@ -2261,8 +2242,6 @@
 	}
 }
 
-<<<<<<< HEAD
-=======
 // Issue #2164 - this test is meant to document path parameter behaviour when request url has empty value in place
 // of the path parameter. As tests show the result is different depending on where parameter exists in the route path.
 func TestDefaultRouter_PathParamsCanMatchEmptyValues(t *testing.T) {
@@ -2321,7 +2300,6 @@
 	}
 }
 
->>>>>>> aad765a5
 // Issue #729
 func TestRouterParamAlias(t *testing.T) {
 	api := []testRoute{
@@ -2453,15 +2431,9 @@
 		t.Run(tc.whenURL, func(t *testing.T) {
 			req := httptest.NewRequest(http.MethodGet, tc.whenURL, nil)
 			c := e.NewContext(req, nil).(*DefaultContext)
-<<<<<<< HEAD
 
 			handler := e.router.Route(c)
 
-=======
-
-			handler := e.router.Route(c)
-
->>>>>>> aad765a5
 			err := handler(c)
 			if tc.expectError != nil {
 				assert.Equal(t, tc.expectError, err)
@@ -2647,8 +2619,6 @@
 			assert.Equal(t, tc.expect, reversed)
 			if tc.expectErr != "" {
 				assert.EqualError(t, err, tc.expectErr)
-<<<<<<< HEAD
-=======
 			} else {
 				assert.NoError(t, err)
 			}
@@ -2737,7 +2707,6 @@
 			assert.Equal(t, tc.expect, reversed)
 			if tc.expectErr != "" {
 				assert.EqualError(t, err, tc.expectErr)
->>>>>>> aad765a5
 			} else {
 				assert.NoError(t, err)
 			}
@@ -2745,97 +2714,6 @@
 	}
 }
 
-<<<<<<< HEAD
-func TestRoutes_Reverse(t *testing.T) {
-	var testCases = []struct {
-		name      string
-		when      string
-		whenArgs  []interface{}
-		expect    string
-		expectErr string
-	}{
-		{
-			name:   "ok, static",
-			when:   "/static",
-			expect: "/static",
-		},
-		{
-			name:     "ok, static + args",
-			when:     "/static",
-			whenArgs: []interface{}{"missing param"},
-			expect:   "/static",
-		},
-		{
-			name:   "ok, static/*",
-			when:   "/static/*",
-			expect: "/static/*",
-		},
-		{
-			name:     "ok, static/*",
-			when:     "/static/*",
-			whenArgs: []interface{}{"foo.txt"},
-			expect:   "/static/foo.txt",
-		},
-		{
-			name:   "ok, /params/:foo",
-			when:   "/params/:foo",
-			expect: "/params/:foo",
-		},
-		{
-			name:     "ok, /params/:foo + args",
-			when:     "/params/:foo",
-			whenArgs: []interface{}{"one"},
-			expect:   "/params/one",
-		},
-		{
-			name:   "ok, /params/:foo/bar/:qux",
-			when:   "/params/:foo/bar/:qux",
-			expect: "/params/:foo/bar/:qux",
-		},
-		{
-			name:     "ok, /params/:foo/bar/:qux + args1",
-			when:     "/params/:foo/bar/:qux",
-			whenArgs: []interface{}{"one"},
-			expect:   "/params/one/bar/:qux",
-		},
-		{
-			name:     "ok, /params/:foo/bar/:qux + args2",
-			when:     "/params/:foo/bar/:qux",
-			whenArgs: []interface{}{"one", "two"},
-			expect:   "/params/one/bar/two",
-		},
-		{
-			name:     "ok, /params/:foo/bar/:qux/* + args3",
-			when:     "/params/:foo/bar/:qux/*",
-			whenArgs: []interface{}{"one", "two", "three"},
-			expect:   "/params/one/bar/two/three",
-		},
-	}
-
-	for _, tc := range testCases {
-		t.Run(tc.name, func(t *testing.T) {
-			dummyHandler := func(Context) error { return nil }
-
-			router := NewRouter(RouterConfig{})
-			router.Add(Route{Path: "/static", Name: "/static", Method: http.MethodGet, Handler: dummyHandler})
-			router.Add(Route{Path: "/static/*", Name: "/static/*", Method: http.MethodGet, Handler: dummyHandler})
-			router.Add(Route{Path: "/params/:foo", Name: "/params/:foo", Method: http.MethodGet, Handler: dummyHandler})
-			router.Add(Route{Path: "/params/:foo/bar/:qux", Name: "/params/:foo/bar/:qux", Method: http.MethodGet, Handler: dummyHandler})
-			router.Add(Route{Path: "/params/:foo/bar/:qux/*", Name: "/params/:foo/bar/:qux/*", Method: http.MethodGet, Handler: dummyHandler})
-
-			reversed, err := router.Routes().Reverse(tc.when, tc.whenArgs...)
-			assert.Equal(t, tc.expect, reversed)
-			if tc.expectErr != "" {
-				assert.EqualError(t, err, tc.expectErr)
-			} else {
-				assert.NoError(t, err)
-			}
-		})
-	}
-}
-
-=======
->>>>>>> aad765a5
 func TestRouter_Routes(t *testing.T) {
 	routes := []*Route{
 		{Method: http.MethodGet, Path: "/users/:user/events"},
@@ -3312,8 +3190,6 @@
 	assert.Equal(t, "not empty", body)
 }
 
-<<<<<<< HEAD
-=======
 func TestRouter_RouteWhenNotFoundRouteWithNodeSplitting(t *testing.T) {
 	e := New()
 	r := e.router
@@ -3540,7 +3416,6 @@
 	}
 }
 
->>>>>>> aad765a5
 type mySimpleRouter struct {
 	route Route
 }
@@ -3634,37 +3509,4 @@
 
 func BenchmarkRouterParamsAndAnyAPI(b *testing.B) {
 	benchmarkRouterRoutes(b, paramAndAnyAPI, paramAndAnyAPIToFind)
-<<<<<<< HEAD
-}
-
-func (n *node) printTree(pfx string, tail bool) {
-	p := prefix(tail, pfx, "└── ", "├── ")
-	fmt.Printf("%s%s, %p: type=%d, parent=%p, handler=%v, paramNames=%v\n", p, n.prefix, n, n.kind, n.parent, n.methods, n.paramsCount)
-
-	p = prefix(tail, pfx, "    ", "│   ")
-
-	children := n.staticChildren
-	l := len(children)
-
-	if n.paramChild != nil {
-		n.paramChild.printTree(p, n.anyChild == nil && l == 0)
-	}
-	if n.anyChild != nil {
-		n.anyChild.printTree(p, l == 0)
-	}
-	for i := 0; i < l-1; i++ {
-		children[i].printTree(p, false)
-	}
-	if l > 0 {
-		children[l-1].printTree(p, true)
-	}
-}
-
-func prefix(tail bool, p, on, off string) string {
-	if tail {
-		return fmt.Sprintf("%s%s", p, on)
-	}
-	return fmt.Sprintf("%s%s", p, off)
-=======
->>>>>>> aad765a5
 }