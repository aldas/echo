package echo

import (
	"bytes"
	stdContext "context"
	"errors"
	"fmt"
	"io/ioutil"
	"net/http"
	"net/http/httptest"
	"reflect"
	"strings"
	"testing"
	"time"

	"github.com/stretchr/testify/assert"
	"github.com/stretchr/testify/require"
	"golang.org/x/net/http2"
)

type (
	user struct {
		ID   int    `json:"id" xml:"id" form:"id" query:"id" param:"id"`
		Name string `json:"name" xml:"name" form:"name" query:"name" param:"name"`
	}
)

const (
	userJSON                    = `{"id":1,"name":"Jon Snow"}`
	userXML                     = `<user><id>1</id><name>Jon Snow</name></user>`
	userForm                    = `id=1&name=Jon Snow`
	invalidContent              = "invalid content"
	userJSONInvalidType         = `{"id":"1","name":"Jon Snow"}`
	userXMLConvertNumberError   = `<user><id>Number one</id><name>Jon Snow</name></user>`
	userXMLUnsupportedTypeError = `<user><>Number one</><name>Jon Snow</name></user>`
)

const userJSONPretty = `{
  "id": 1,
  "name": "Jon Snow"
}`

const userXMLPretty = `<user>
  <id>1</id>
  <name>Jon Snow</name>
</user>`

func TestEcho(t *testing.T) {
	e := New()
	req := httptest.NewRequest(http.MethodGet, "/", nil)
	rec := httptest.NewRecorder()
	c := e.NewContext(req, rec)

	// Router
	assert.NotNil(t, e.Router())

	// DefaultHTTPErrorHandler
	e.DefaultHTTPErrorHandler(errors.New("error"), c)
	assert.Equal(t, http.StatusInternalServerError, rec.Code)
}

func TestEchoStatic(t *testing.T) {
	e := New()

	assert := assert.New(t)

	// OK
	e.Static("/images", "_fixture/images")
	c, b := request(http.MethodGet, "/images/walle.png", e)
	assert.Equal(http.StatusOK, c)
	assert.NotEmpty(b)

	// No file
	e.Static("/images", "_fixture/scripts")
	c, _ = request(http.MethodGet, "/images/bolt.png", e)
	assert.Equal(http.StatusNotFound, c)

	// Directory
	e.Static("/images", "_fixture/images")
	c, _ = request(http.MethodGet, "/images/", e)
	assert.Equal(http.StatusNotFound, c)

	// Directory Redirect
	e.Static("/", "_fixture")
	req := httptest.NewRequest(http.MethodGet, "/folder", nil)
	rec := httptest.NewRecorder()
	e.ServeHTTP(rec, req)
	assert.Equal(http.StatusMovedPermanently, rec.Code)
	assert.Equal("/folder/", rec.HeaderMap["Location"][0])

	// Directory with index.html
	e.Static("/", "_fixture")
	c, r := request(http.MethodGet, "/", e)
	assert.Equal(http.StatusOK, c)
	assert.Equal(true, strings.HasPrefix(r, "<!doctype html>"))

	// Sub-directory with index.html
	c, r = request(http.MethodGet, "/folder/", e)
	assert.Equal(http.StatusOK, c)
	assert.Equal(true, strings.HasPrefix(r, "<!doctype html>"))

}

func TestEchoFile(t *testing.T) {
	e := New()
	e.File("/walle", "_fixture/images/walle.png")
	c, b := request(http.MethodGet, "/walle", e)
	assert.Equal(t, http.StatusOK, c)
	assert.NotEmpty(t, b)
}

func TestEchoMiddleware(t *testing.T) {
	e := New()
	buf := new(bytes.Buffer)

	e.Pre(func(next HandlerFunc) HandlerFunc {
		return func(c Context) error {
			assert.Empty(t, c.Path())
			buf.WriteString("-1")
			return next(c)
		}
	})

	e.Use(func(next HandlerFunc) HandlerFunc {
		return func(c Context) error {
			buf.WriteString("1")
			return next(c)
		}
	})

	e.Use(func(next HandlerFunc) HandlerFunc {
		return func(c Context) error {
			buf.WriteString("2")
			return next(c)
		}
	})

	e.Use(func(next HandlerFunc) HandlerFunc {
		return func(c Context) error {
			buf.WriteString("3")
			return next(c)
		}
	})

	// Route
	e.GET("/", func(c Context) error {
		return c.String(http.StatusOK, "OK")
	})

	c, b := request(http.MethodGet, "/", e)
	assert.Equal(t, "-1123", buf.String())
	assert.Equal(t, http.StatusOK, c)
	assert.Equal(t, "OK", b)
}

func TestEchoMiddlewareError(t *testing.T) {
	e := New()
	e.Use(func(next HandlerFunc) HandlerFunc {
		return func(c Context) error {
			return errors.New("error")
		}
	})
	e.GET("/", NotFoundHandler)
	c, _ := request(http.MethodGet, "/", e)
	assert.Equal(t, http.StatusInternalServerError, c)
}

func TestEchoHandler(t *testing.T) {
	e := New()

	// HandlerFunc
	e.GET("/ok", func(c Context) error {
		return c.String(http.StatusOK, "OK")
	})

	c, b := request(http.MethodGet, "/ok", e)
	assert.Equal(t, http.StatusOK, c)
	assert.Equal(t, "OK", b)
}

func TestEchoWrapHandler(t *testing.T) {
	e := New()
	req := httptest.NewRequest(http.MethodGet, "/", nil)
	rec := httptest.NewRecorder()
	c := e.NewContext(req, rec)
	h := WrapHandler(http.HandlerFunc(func(w http.ResponseWriter, r *http.Request) {
		w.WriteHeader(http.StatusOK)
		w.Write([]byte("test"))
	}))
	if assert.NoError(t, h(c)) {
		assert.Equal(t, http.StatusOK, rec.Code)
		assert.Equal(t, "test", rec.Body.String())
	}
}

func TestEchoWrapMiddleware(t *testing.T) {
	e := New()
	req := httptest.NewRequest(http.MethodGet, "/", nil)
	rec := httptest.NewRecorder()
	c := e.NewContext(req, rec)
	buf := new(bytes.Buffer)
	mw := WrapMiddleware(func(h http.Handler) http.Handler {
		return http.HandlerFunc(func(w http.ResponseWriter, r *http.Request) {
			buf.Write([]byte("mw"))
			h.ServeHTTP(w, r)
		})
	})
	h := mw(func(c Context) error {
		return c.String(http.StatusOK, "OK")
	})
	if assert.NoError(t, h(c)) {
		assert.Equal(t, "mw", buf.String())
		assert.Equal(t, http.StatusOK, rec.Code)
		assert.Equal(t, "OK", rec.Body.String())
	}
}

func TestEchoConnect(t *testing.T) {
	e := New()
	testMethod(t, http.MethodConnect, "/", e)
}

func TestEchoDelete(t *testing.T) {
	e := New()
	testMethod(t, http.MethodDelete, "/", e)
}

func TestEchoGet(t *testing.T) {
	e := New()
	testMethod(t, http.MethodGet, "/", e)
}

func TestEchoHead(t *testing.T) {
	e := New()
	testMethod(t, http.MethodHead, "/", e)
}

func TestEchoOptions(t *testing.T) {
	e := New()
	testMethod(t, http.MethodOptions, "/", e)
}

func TestEchoPatch(t *testing.T) {
	e := New()
	testMethod(t, http.MethodPatch, "/", e)
}

func TestEchoPost(t *testing.T) {
	e := New()
	testMethod(t, http.MethodPost, "/", e)
}

func TestEchoPut(t *testing.T) {
	e := New()
	testMethod(t, http.MethodPut, "/", e)
}

func TestEchoTrace(t *testing.T) {
	e := New()
	testMethod(t, http.MethodTrace, "/", e)
}

func TestEchoAny(t *testing.T) { // JFC
	e := New()
	e.Any("/", func(c Context) error {
		return c.String(http.StatusOK, "Any")
	})
}

func TestEchoMatch(t *testing.T) { // JFC
	e := New()
	e.Match([]string{http.MethodGet, http.MethodPost}, "/", func(c Context) error {
		return c.String(http.StatusOK, "Match")
	})
}

func TestEchoURL(t *testing.T) {
	e := New()
	static := func(Context) error { return nil }
	getUser := func(Context) error { return nil }
	getAny := func(Context) error { return nil }
	getFile := func(Context) error { return nil }

	e.GET("/static/file", static)
	e.GET("/users/:id", getUser)
	e.GET("/documents/*", getAny)
	g := e.Group("/group")
	g.GET("/users/:uid/files/:fid", getFile)

	assert := assert.New(t)

	assert.Equal("/static/file", e.URL(static))
	assert.Equal("/users/:id", e.URL(getUser))
	assert.Equal("/users/1", e.URL(getUser, "1"))
	assert.Equal("/users/1", e.URL(getUser, "1"))
	assert.Equal("/documents/foo.txt", e.URL(getAny, "foo.txt"))
	assert.Equal("/documents/*", e.URL(getAny))
	assert.Equal("/group/users/1/files/:fid", e.URL(getFile, "1"))
	assert.Equal("/group/users/1/files/1", e.URL(getFile, "1", "1"))
}

func TestEchoRoutes(t *testing.T) {
	e := New()
	routes := []*Route{
		{http.MethodGet, "/users/:user/events", ""},
		{http.MethodGet, "/users/:user/events/public", ""},
		{http.MethodPost, "/repos/:owner/:repo/git/refs", ""},
		{http.MethodPost, "/repos/:owner/:repo/git/tags", ""},
	}
	for _, r := range routes {
		e.Add(r.Method, r.Path, func(c Context) error {
			return c.String(http.StatusOK, "OK")
		})
	}

	if assert.Equal(t, len(routes), len(e.Routes())) {
		for _, r := range e.Routes() {
			found := false
			for _, rr := range routes {
				if r.Method == rr.Method && r.Path == rr.Path {
					found = true
					break
				}
			}
			if !found {
				t.Errorf("Route %s %s not found", r.Method, r.Path)
			}
		}
	}
}

func TestEchoEncodedPath(t *testing.T) {
	e := New()
	e.GET("/:id", func(c Context) error {
		return c.NoContent(http.StatusOK)
	})
	req := httptest.NewRequest(http.MethodGet, "/with%2Fslash", nil)
	rec := httptest.NewRecorder()
	e.ServeHTTP(rec, req)
	assert.Equal(t, http.StatusOK, rec.Code)
}

func TestEchoGroup(t *testing.T) {
	e := New()
	buf := new(bytes.Buffer)
	e.Use(MiddlewareFunc(func(next HandlerFunc) HandlerFunc {
		return func(c Context) error {
			buf.WriteString("0")
			return next(c)
		}
	}))
	h := func(c Context) error {
		return c.NoContent(http.StatusOK)
	}

	//--------
	// Routes
	//--------

	e.GET("/users", h)

	// Group
	g1 := e.Group("/group1")
	g1.Use(func(next HandlerFunc) HandlerFunc {
		return func(c Context) error {
			buf.WriteString("1")
			return next(c)
		}
	})
	g1.GET("", h)

	// Nested groups with middleware
	g2 := e.Group("/group2")
	g2.Use(func(next HandlerFunc) HandlerFunc {
		return func(c Context) error {
			buf.WriteString("2")
			return next(c)
		}
	})
	g3 := g2.Group("/group3")
	g3.Use(func(next HandlerFunc) HandlerFunc {
		return func(c Context) error {
			buf.WriteString("3")
			return next(c)
		}
	})
	g3.GET("", h)

	request(http.MethodGet, "/users", e)
	assert.Equal(t, "0", buf.String())

	buf.Reset()
	request(http.MethodGet, "/group1", e)
	assert.Equal(t, "01", buf.String())

	buf.Reset()
	request(http.MethodGet, "/group2/group3", e)
	assert.Equal(t, "023", buf.String())
}

func TestEchoNotFound(t *testing.T) {
	e := New()
	req := httptest.NewRequest(http.MethodGet, "/files", nil)
	rec := httptest.NewRecorder()
	e.ServeHTTP(rec, req)
	assert.Equal(t, http.StatusNotFound, rec.Code)
}

func TestEchoMethodNotAllowed(t *testing.T) {
	e := New()
	e.GET("/", func(c Context) error {
		return c.String(http.StatusOK, "Echo!")
	})
	req := httptest.NewRequest(http.MethodPost, "/", nil)
	rec := httptest.NewRecorder()
	e.ServeHTTP(rec, req)
	assert.Equal(t, http.StatusMethodNotAllowed, rec.Code)
}

func TestEchoContext(t *testing.T) {
	e := New()
	c := e.AcquireContext()
	assert.IsType(t, new(context), c)
	e.ReleaseContext(c)
}

func TestEchoStart(t *testing.T) {
	e := New()
	go func() {
		assert.NoError(t, e.Start(":0"))
	}()
	time.Sleep(200 * time.Millisecond)
}

func TestEchoStartTLS(t *testing.T) {
	e := New()
	go func() {
		err := e.StartTLS(":0", "_fixture/certs/cert.pem", "_fixture/certs/key.pem")
		// Prevent the test to fail after closing the servers
		if err != http.ErrServerClosed {
			assert.NoError(t, err)
		}
	}()
	time.Sleep(200 * time.Millisecond)

	e.Close()
}

func TestEchoStartTLSByteString(t *testing.T) {
	cert, err := ioutil.ReadFile("_fixture/certs/cert.pem")
	require.NoError(t, err)
	key, err := ioutil.ReadFile("_fixture/certs/key.pem")
	require.NoError(t, err)

	testCases := []struct {
		cert        interface{}
		key         interface{}
		expectedErr error
		name        string
	}{
		{
			cert:        "_fixture/certs/cert.pem",
			key:         "_fixture/certs/key.pem",
			expectedErr: nil,
			name:        `ValidCertAndKeyFilePath`,
		},
		{
			cert:        cert,
			key:         key,
			expectedErr: nil,
			name:        `ValidCertAndKeyByteString`,
		},
		{
			cert:        cert,
			key:         1,
			expectedErr: ErrInvalidCertOrKeyType,
			name:        `InvalidKeyType`,
		},
		{
			cert:        0,
			key:         key,
			expectedErr: ErrInvalidCertOrKeyType,
			name:        `InvalidCertType`,
		},
		{
			cert:        0,
			key:         1,
			expectedErr: ErrInvalidCertOrKeyType,
			name:        `InvalidCertAndKeyTypes`,
		},
	}

	for _, test := range testCases {
		test := test
		t.Run(test.name, func(t *testing.T) {
			e := New()
			e.HideBanner = true

			go func() {
				err := e.StartTLS(":0", test.cert, test.key)
				if test.expectedErr != nil {
					require.EqualError(t, err, test.expectedErr.Error())
				} else if err != http.ErrServerClosed { // Prevent the test to fail after closing the servers
					require.NoError(t, err)
				}
			}()
			time.Sleep(200 * time.Millisecond)

			require.NoError(t, e.Close())
		})
	}
}

func TestEchoStartAutoTLS(t *testing.T) {
	e := New()
	errChan := make(chan error, 0)

	go func() {
		errChan <- e.StartAutoTLS(":0")
	}()
	time.Sleep(200 * time.Millisecond)

	select {
	case err := <-errChan:
		assert.NoError(t, err)
	default:
		assert.NoError(t, e.Close())
	}
}

func TestEchoStartH2CServer(t *testing.T) {
	e := New()
	e.Debug = true
	h2s := &http2.Server{}

	go func() {
		assert.NoError(t, e.StartH2CServer(":0", h2s))
	}()
	time.Sleep(200 * time.Millisecond)
}

func testMethod(t *testing.T, method, path string, e *Echo) {
	p := reflect.ValueOf(path)
	h := reflect.ValueOf(func(c Context) error {
		return c.String(http.StatusOK, method)
	})
	i := interface{}(e)
	reflect.ValueOf(i).MethodByName(method).Call([]reflect.Value{p, h})
	_, body := request(method, path, e)
	assert.Equal(t, method, body)
}

func request(method, path string, e *Echo) (int, string) {
	req := httptest.NewRequest(method, path, nil)
	rec := httptest.NewRecorder()
	e.ServeHTTP(rec, req)
	return rec.Code, rec.Body.String()
}

func TestHTTPError(t *testing.T) {
	t.Run("non-internal", func(t *testing.T) {
		err := NewHTTPError(http.StatusBadRequest, map[string]interface{}{
			"code": 12,
		})

		assert.Equal(t, "code=400, message=map[code:12]", err.Error())
	})
	t.Run("internal", func(t *testing.T) {
		err := NewHTTPError(http.StatusBadRequest, map[string]interface{}{
			"code": 12,
		})
		err.SetInternal(errors.New("internal error"))
		assert.Equal(t, "code=400, message=map[code:12], internal=internal error", err.Error())
	})
}

func TestDefaultHTTPErrorHandler(t *testing.T) {
	e := New()
	e.Debug = true
	e.Any("/plain", func(c Context) error {
		return errors.New("An error occurred")
	})
	e.Any("/badrequest", func(c Context) error {
		return NewHTTPError(http.StatusBadRequest, "Invalid request")
	})
	e.Any("/servererror", func(c Context) error {
		return NewHTTPError(http.StatusInternalServerError, map[string]interface{}{
			"code":    33,
			"message": "Something bad happened",
			"error":   "stackinfo",
		})
	})
	// With Debug=true plain response contains error message
	c, b := request(http.MethodGet, "/plain", e)
	assert.Equal(t, http.StatusInternalServerError, c)
	assert.Equal(t, "{\n  \"error\": \"An error occurred\",\n  \"message\": \"Internal Server Error\"\n}\n", b)
	// and special handling for HTTPError
	c, b = request(http.MethodGet, "/badrequest", e)
	assert.Equal(t, http.StatusBadRequest, c)
	assert.Equal(t, "{\n  \"error\": \"code=400, message=Invalid request\",\n  \"message\": \"Invalid request\"\n}\n", b)
	// complex errors are serialized to pretty JSON
	c, b = request(http.MethodGet, "/servererror", e)
	assert.Equal(t, http.StatusInternalServerError, c)
	assert.Equal(t, "{\n  \"code\": 33,\n  \"error\": \"stackinfo\",\n  \"message\": \"Something bad happened\"\n}\n", b)

	e.Debug = false
	// With Debug=false the error response is shortened
	c, b = request(http.MethodGet, "/plain", e)
	assert.Equal(t, http.StatusInternalServerError, c)
	assert.Equal(t, "{\"message\":\"Internal Server Error\"}\n", b)
	c, b = request(http.MethodGet, "/badrequest", e)
	assert.Equal(t, http.StatusBadRequest, c)
	assert.Equal(t, "{\"message\":\"Invalid request\"}\n", b)
	// No difference for error response with non plain string errors
	c, b = request(http.MethodGet, "/servererror", e)
	assert.Equal(t, http.StatusInternalServerError, c)
	assert.Equal(t, "{\"code\":33,\"error\":\"stackinfo\",\"message\":\"Something bad happened\"}\n", b)
}

func TestEchoClose(t *testing.T) {
	e := New()
	errCh := make(chan error)

	go func() {
		errCh <- e.Start(":0")
	}()

	time.Sleep(200 * time.Millisecond)

	if err := e.Close(); err != nil {
		t.Fatal(err)
	}

	assert.NoError(t, e.Close())

	err := <-errCh
	assert.Equal(t, err.Error(), "http: Server closed")
}

func TestEchoShutdown(t *testing.T) {
	e := New()
	errCh := make(chan error)

	go func() {
		errCh <- e.Start(":0")
	}()

	time.Sleep(200 * time.Millisecond)

	if err := e.Close(); err != nil {
		t.Fatal(err)
	}

	ctx, cancel := stdContext.WithTimeout(stdContext.Background(), 10*time.Second)
	defer cancel()
	assert.NoError(t, e.Shutdown(ctx))

	err := <-errCh
	assert.Equal(t, err.Error(), "http: Server closed")
}

<<<<<<< HEAD
var listenerNetworkTests = []struct {
	test    string
	network string
	address string
}{
	{"tcp ipv4 address", "tcp", "127.0.0.1:1323"},
	{"tcp ipv6 address", "tcp", "[::1]:1323"},
	{"tcp4 ipv4 address", "tcp4", "127.0.0.1:1323"},
	{"tcp6 ipv6 address", "tcp6", "[::1]:1323"},
}

func TestEchoListenerNetwork(t *testing.T) {
	for _, tt := range listenerNetworkTests {
		t.Run(tt.test, func(t *testing.T) {
			e := New()
			e.ListenerNetwork = tt.network

			// HandlerFunc
			e.GET("/ok", func(c Context) error {
				return c.String(http.StatusOK, "OK")
			})

			errCh := make(chan error)

			go func() {
				errCh <- e.Start(tt.address)
			}()

			time.Sleep(200 * time.Millisecond)

			if resp, err := http.Get(fmt.Sprintf("http://%s/ok", tt.address)); err == nil {
				defer resp.Body.Close()
				assert.Equal(t, http.StatusOK, resp.StatusCode)

				if body, err := ioutil.ReadAll(resp.Body); err == nil {
					assert.Equal(t, "OK", string(body))
				} else {
					assert.Fail(t, err.Error())
				}

			} else {
				assert.Fail(t, err.Error())
			}

			if err := e.Close(); err != nil {
				t.Fatal(err)
			}
		})
	}
}

func TestEchoListenerNetworkInvalid(t *testing.T) {
	e := New()
	e.ListenerNetwork = "unix"

	// HandlerFunc
	e.GET("/ok", func(c Context) error {
		return c.String(http.StatusOK, "OK")
	})

	assert.Equal(t, ErrInvalidListenerNetwork, e.Start(":1323"))
=======
func TestEchoReverse(t *testing.T) {
	assert := assert.New(t)

	e := New()
	dummyHandler := func(Context) error { return nil }

	e.GET("/static", dummyHandler).Name = "/static"
	e.GET("/static/*", dummyHandler).Name = "/static/*"
	e.GET("/params/:foo", dummyHandler).Name = "/params/:foo"
	e.GET("/params/:foo/bar/:qux", dummyHandler).Name = "/params/:foo/bar/:qux"
	e.GET("/params/:foo/bar/:qux/*", dummyHandler).Name = "/params/:foo/bar/:qux/*"

	assert.Equal("/static", e.Reverse("/static"))
	assert.Equal("/static", e.Reverse("/static", "missing param"))
	assert.Equal("/static/*", e.Reverse("/static/*"))
	assert.Equal("/static/foo.txt", e.Reverse("/static/*", "foo.txt"))

	assert.Equal("/params/:foo", e.Reverse("/params/:foo"))
	assert.Equal("/params/one", e.Reverse("/params/:foo", "one"))
	assert.Equal("/params/:foo/bar/:qux", e.Reverse("/params/:foo/bar/:qux"))
	assert.Equal("/params/one/bar/:qux", e.Reverse("/params/:foo/bar/:qux", "one"))
	assert.Equal("/params/one/bar/two", e.Reverse("/params/:foo/bar/:qux", "one", "two"))
	assert.Equal("/params/one/bar/two/three", e.Reverse("/params/:foo/bar/:qux/*", "one", "two", "three"))
>>>>>>> 6caec303
}<|MERGE_RESOLUTION|>--- conflicted
+++ resolved
@@ -659,7 +659,6 @@
 	assert.Equal(t, err.Error(), "http: Server closed")
 }
 
-<<<<<<< HEAD
 var listenerNetworkTests = []struct {
 	test    string
 	network string
@@ -721,7 +720,8 @@
 	})
 
 	assert.Equal(t, ErrInvalidListenerNetwork, e.Start(":1323"))
-=======
+}
+
 func TestEchoReverse(t *testing.T) {
 	assert := assert.New(t)
 
@@ -745,5 +745,4 @@
 	assert.Equal("/params/one/bar/:qux", e.Reverse("/params/:foo/bar/:qux", "one"))
 	assert.Equal("/params/one/bar/two", e.Reverse("/params/:foo/bar/:qux", "one", "two"))
 	assert.Equal("/params/one/bar/two/three", e.Reverse("/params/:foo/bar/:qux/*", "one", "two", "three"))
->>>>>>> 6caec303
 }