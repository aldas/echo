package echo

import (
	"bytes"
	stdContext "context"
	"errors"
	"fmt"
	"io/fs"
	"net"
	"net/http"
	"net/http/httptest"
	"net/url"
	"os"
	"runtime"
	"strings"
	"testing"
	"time"

	"github.com/stretchr/testify/assert"
)

type user struct {
	ID   int    `json:"id" xml:"id" form:"id" query:"id" param:"id" header:"id"`
	Name string `json:"name" xml:"name" form:"name" query:"name" param:"name" header:"name"`
}

const (
	userJSON                    = `{"id":1,"name":"Jon Snow"}`
	usersJSON                   = `[{"id":1,"name":"Jon Snow"}]`
	userXML                     = `<user><id>1</id><name>Jon Snow</name></user>`
	userForm                    = `id=1&name=Jon Snow`
	invalidContent              = "invalid content"
	userJSONInvalidType         = `{"id":"1","name":"Jon Snow"}`
	userXMLConvertNumberError   = `<user><id>Number one</id><name>Jon Snow</name></user>`
	userXMLUnsupportedTypeError = `<user><>Number one</><name>Jon Snow</name></user>`
)

const userJSONPretty = `{
  "id": 1,
  "name": "Jon Snow"
}`

const userXMLPretty = `<user>
  <id>1</id>
  <name>Jon Snow</name>
</user>`

var dummyQuery = url.Values{"dummy": []string{"useless"}}

func TestEcho(t *testing.T) {
	e := New()
	req := httptest.NewRequest(http.MethodGet, "/", nil)
	rec := httptest.NewRecorder()
	c := e.NewContext(req, rec)

	// Router
	assert.NotNil(t, e.Router())

	e.HTTPErrorHandler(c, errors.New("error"))

	assert.Equal(t, http.StatusInternalServerError, rec.Code)
}

func TestEcho_StaticFS(t *testing.T) {
	var testCases = []struct {
		name                 string
		givenPrefix          string
		givenFs              fs.FS
		givenFsRoot          string
		whenURL              string
		expectStatus         int
		expectHeaderLocation string
		expectBodyStartsWith string
	}{
		{
			name:                 "ok",
			givenPrefix:          "/images",
			givenFs:              os.DirFS("./_fixture/images"),
			whenURL:              "/images/walle.png",
			expectStatus:         http.StatusOK,
			expectBodyStartsWith: string([]byte{0x89, 0x50, 0x4e, 0x47}),
		},
		{
			name:                 "ok, from sub fs",
			givenPrefix:          "/images",
			givenFs:              MustSubFS(os.DirFS("./_fixture/"), "images"),
			whenURL:              "/images/walle.png",
			expectStatus:         http.StatusOK,
			expectBodyStartsWith: string([]byte{0x89, 0x50, 0x4e, 0x47}),
		},
		{
			name:                 "No file",
			givenPrefix:          "/images",
			givenFs:              os.DirFS("_fixture/scripts"),
			whenURL:              "/images/bolt.png",
			expectStatus:         http.StatusNotFound,
			expectBodyStartsWith: "{\"message\":\"Not Found\"}\n",
		},
		{
			name:                 "Directory",
			givenPrefix:          "/images",
			givenFs:              os.DirFS("_fixture/images"),
			whenURL:              "/images/",
			expectStatus:         http.StatusNotFound,
			expectBodyStartsWith: "{\"message\":\"Not Found\"}\n",
		},
		{
			name:                 "Directory Redirect",
			givenPrefix:          "/",
			givenFs:              os.DirFS("_fixture/"),
			whenURL:              "/folder",
			expectStatus:         http.StatusMovedPermanently,
			expectHeaderLocation: "/folder/",
			expectBodyStartsWith: "",
		},
		{
			name:                 "Directory Redirect with non-root path",
			givenPrefix:          "/static",
			givenFs:              os.DirFS("_fixture"),
			whenURL:              "/static",
			expectStatus:         http.StatusMovedPermanently,
			expectHeaderLocation: "/static/",
			expectBodyStartsWith: "",
		},
		{
			name:                 "Prefixed directory 404 (request URL without slash)",
			givenPrefix:          "/folder/", // trailing slash will intentionally not match "/folder"
			givenFs:              os.DirFS("_fixture"),
			whenURL:              "/folder", // no trailing slash
			expectStatus:         http.StatusNotFound,
			expectBodyStartsWith: "{\"message\":\"Not Found\"}\n",
		},
		{
			name:                 "Prefixed directory redirect (without slash redirect to slash)",
			givenPrefix:          "/folder", // no trailing slash shall match /folder and /folder/*
			givenFs:              os.DirFS("_fixture"),
			whenURL:              "/folder", // no trailing slash
			expectStatus:         http.StatusMovedPermanently,
			expectHeaderLocation: "/folder/",
			expectBodyStartsWith: "",
		},
		{
			name:                 "Directory with index.html",
			givenPrefix:          "/",
			givenFs:              os.DirFS("_fixture"),
			whenURL:              "/",
			expectStatus:         http.StatusOK,
			expectBodyStartsWith: "<!doctype html>",
		},
		{
			name:                 "Prefixed directory with index.html (prefix ending with slash)",
			givenPrefix:          "/assets/",
			givenFs:              os.DirFS("_fixture"),
			whenURL:              "/assets/",
			expectStatus:         http.StatusOK,
			expectBodyStartsWith: "<!doctype html>",
		},
		{
			name:                 "Prefixed directory with index.html (prefix ending without slash)",
			givenPrefix:          "/assets",
			givenFs:              os.DirFS("_fixture"),
			whenURL:              "/assets/",
			expectStatus:         http.StatusOK,
			expectBodyStartsWith: "<!doctype html>",
		},
		{
			name:                 "Sub-directory with index.html",
			givenPrefix:          "/",
			givenFs:              os.DirFS("_fixture"),
			whenURL:              "/folder/",
			expectStatus:         http.StatusOK,
			expectBodyStartsWith: "<!doctype html>",
		},
		{
			name:                 "do not allow directory traversal (backslash - windows separator)",
			givenPrefix:          "/",
			givenFs:              os.DirFS("_fixture/"),
			whenURL:              `/..\\middleware/basic_auth.go`,
			expectStatus:         http.StatusNotFound,
			expectBodyStartsWith: "{\"message\":\"Not Found\"}\n",
		},
		{
			name:                 "do not allow directory traversal (slash - unix separator)",
			givenPrefix:          "/",
			givenFs:              os.DirFS("_fixture/"),
			whenURL:              `/../middleware/basic_auth.go`,
			expectStatus:         http.StatusNotFound,
			expectBodyStartsWith: "{\"message\":\"Not Found\"}\n",
		},
	}

	for _, tc := range testCases {
		t.Run(tc.name, func(t *testing.T) {
			e := New()

			tmpFs := tc.givenFs
			if tc.givenFsRoot != "" {
				tmpFs = MustSubFS(tmpFs, tc.givenFsRoot)
			}
			e.StaticFS(tc.givenPrefix, tmpFs)

			req := httptest.NewRequest(http.MethodGet, tc.whenURL, nil)
			rec := httptest.NewRecorder()

			e.ServeHTTP(rec, req)

			assert.Equal(t, tc.expectStatus, rec.Code)
			body := rec.Body.String()
			if tc.expectBodyStartsWith != "" {
				assert.True(t, strings.HasPrefix(body, tc.expectBodyStartsWith))
			} else {
				assert.Equal(t, "", body)
			}

			if tc.expectHeaderLocation != "" {
				assert.Equal(t, tc.expectHeaderLocation, rec.Result().Header["Location"][0])
			} else {
				_, ok := rec.Result().Header["Location"]
				assert.False(t, ok)
			}
		})
	}
}

func TestEcho_FileFS(t *testing.T) {
	var testCases = []struct {
		name             string
		whenPath         string
		whenFile         string
		whenFS           fs.FS
		givenURL         string
		expectCode       int
		expectStartsWith []byte
	}{
		{
			name:             "ok",
			whenPath:         "/walle",
			whenFS:           os.DirFS("_fixture/images"),
			whenFile:         "walle.png",
			givenURL:         "/walle",
			expectCode:       http.StatusOK,
			expectStartsWith: []byte{0x89, 0x50, 0x4e},
		},
		{
			name:             "nok, requesting invalid path",
			whenPath:         "/walle",
			whenFS:           os.DirFS("_fixture/images"),
			whenFile:         "walle.png",
			givenURL:         "/walle.png",
			expectCode:       http.StatusNotFound,
			expectStartsWith: []byte(`{"message":"Not Found"}`),
		},
		{
			name:             "nok, serving not existent file from filesystem",
			whenPath:         "/walle",
			whenFS:           os.DirFS("_fixture/images"),
			whenFile:         "not-existent.png",
			givenURL:         "/walle",
			expectCode:       http.StatusNotFound,
			expectStartsWith: []byte(`{"message":"Not Found"}`),
		},
	}

	for _, tc := range testCases {
		t.Run(tc.name, func(t *testing.T) {
			e := New()
			e.FileFS(tc.whenPath, tc.whenFile, tc.whenFS)

			req := httptest.NewRequest(http.MethodGet, tc.givenURL, nil)
			rec := httptest.NewRecorder()

			e.ServeHTTP(rec, req)

			assert.Equal(t, tc.expectCode, rec.Code)

			body := rec.Body.Bytes()
			if len(body) > len(tc.expectStartsWith) {
				body = body[:len(tc.expectStartsWith)]
			}
			assert.Equal(t, tc.expectStartsWith, body)
		})
	}
}

func TestEcho_StaticPanic(t *testing.T) {
	var testCases = []struct {
		name        string
		givenRoot   string
		expectError string
	}{
		{
			name:        "panics for ../",
			givenRoot:   "../assets",
			expectError: "can not create sub FS, invalid root given, err: sub ../assets: invalid name",
		},
		{
			name:        "panics for /",
			givenRoot:   "/assets",
			expectError: "can not create sub FS, invalid root given, err: sub /assets: invalid name",
		},
	}

	for _, tc := range testCases {
		t.Run(tc.name, func(t *testing.T) {
			e := New()
			e.Filesystem = os.DirFS("./")

			assert.PanicsWithError(t, tc.expectError, func() {
				e.Static("../assets", tc.givenRoot)
			})
		})
	}
}

func TestEchoStaticRedirectIndex(t *testing.T) {
	e := New()

	// HandlerFunc
	ri := e.Static("/static", "_fixture")
	assert.Equal(t, http.MethodGet, ri.Method())
	assert.Equal(t, "/static*", ri.Path())
	assert.Equal(t, "GET:/static*", ri.Name())
	assert.Equal(t, []string{"*"}, ri.Params())

	ctx, cancel := stdContext.WithTimeout(stdContext.Background(), 200*time.Millisecond)
	defer cancel()
	addr, err := startOnRandomPort(ctx, e)
	if err != nil {
		assert.Fail(t, err.Error())
	}

	code, body, err := doGet(fmt.Sprintf("http://%v/static", addr))
	assert.NoError(t, err)
	assert.True(t, strings.HasPrefix(body, "<!doctype html>"))
	assert.Equal(t, http.StatusOK, code)
}

func TestEchoFile(t *testing.T) {
<<<<<<< HEAD
	e := New()
	ri := e.File("/walle", "_fixture/images/walle.png")
	assert.Equal(t, http.MethodGet, ri.Method())
	assert.Equal(t, "/walle", ri.Path())
	assert.Equal(t, "GET:/walle", ri.Name())
	assert.Nil(t, ri.Params())

	c, b := request(http.MethodGet, "/walle", e)
	assert.Equal(t, http.StatusOK, c)
	assert.NotEmpty(t, b)
=======
	var testCases = []struct {
		name             string
		givenPath        string
		givenFile        string
		whenPath         string
		expectCode       int
		expectStartsWith string
	}{
		{
			name:             "ok",
			givenPath:        "/walle",
			givenFile:        "_fixture/images/walle.png",
			whenPath:         "/walle",
			expectCode:       http.StatusOK,
			expectStartsWith: string([]byte{0x89, 0x50, 0x4e}),
		},
		{
			name:             "ok with relative path",
			givenPath:        "/",
			givenFile:        "./go.mod",
			whenPath:         "/",
			expectCode:       http.StatusOK,
			expectStartsWith: "module github.com/labstack/echo/v",
		},
		{
			name:             "nok file does not exist",
			givenPath:        "/",
			givenFile:        "./this-file-does-not-exist",
			whenPath:         "/",
			expectCode:       http.StatusNotFound,
			expectStartsWith: "{\"message\":\"Not Found\"}\n",
		},
	}

	for _, tc := range testCases {
		t.Run(tc.name, func(t *testing.T) {
			e := New() // we are using echo.defaultFS instance
			e.File(tc.givenPath, tc.givenFile)

			c, b := request(http.MethodGet, tc.whenPath, e)
			assert.Equal(t, tc.expectCode, c)

			if len(b) > len(tc.expectStartsWith) {
				b = b[:len(tc.expectStartsWith)]
			}
			assert.Equal(t, tc.expectStartsWith, b)
		})
	}
>>>>>>> aad765a5
}

func TestEchoMiddleware(t *testing.T) {
	e := New()
	buf := new(bytes.Buffer)

	e.Pre(func(next HandlerFunc) HandlerFunc {
		return func(c Context) error {
			// before route match is found RouteInfo does not exist
			assert.Equal(t, nil, c.RouteInfo())
			buf.WriteString("-1")
			return next(c)
		}
	})

	e.Use(func(next HandlerFunc) HandlerFunc {
		return func(c Context) error {
			buf.WriteString("1")
			return next(c)
		}
	})

	e.Use(func(next HandlerFunc) HandlerFunc {
		return func(c Context) error {
			buf.WriteString("2")
			return next(c)
		}
	})

	e.Use(func(next HandlerFunc) HandlerFunc {
		return func(c Context) error {
			buf.WriteString("3")
			return next(c)
		}
	})

	// Route
	e.GET("/", func(c Context) error {
		return c.String(http.StatusOK, "OK")
	})

	c, b := request(http.MethodGet, "/", e)
	assert.Equal(t, "-1123", buf.String())
	assert.Equal(t, http.StatusOK, c)
	assert.Equal(t, "OK", b)
}

func TestEchoMiddlewareError(t *testing.T) {
	e := New()
	e.Use(func(next HandlerFunc) HandlerFunc {
		return func(c Context) error {
			return errors.New("error")
		}
	})
	e.GET("/", notFoundHandler)
	c, _ := request(http.MethodGet, "/", e)
	assert.Equal(t, http.StatusInternalServerError, c)
}

func TestEchoHandler(t *testing.T) {
	e := New()

	// HandlerFunc
	e.GET("/ok", func(c Context) error {
		return c.String(http.StatusOK, "OK")
	})

	c, b := request(http.MethodGet, "/ok", e)
	assert.Equal(t, http.StatusOK, c)
	assert.Equal(t, "OK", b)
}

func TestEchoWrapHandler(t *testing.T) {
	e := New()
	req := httptest.NewRequest(http.MethodGet, "/", nil)
	rec := httptest.NewRecorder()
	c := e.NewContext(req, rec)
	h := WrapHandler(http.HandlerFunc(func(w http.ResponseWriter, r *http.Request) {
		w.WriteHeader(http.StatusOK)
		w.Write([]byte("test"))
	}))
	if assert.NoError(t, h(c)) {
		assert.Equal(t, http.StatusOK, rec.Code)
		assert.Equal(t, "test", rec.Body.String())
	}
}

func TestEchoWrapMiddleware(t *testing.T) {
	e := New()
	req := httptest.NewRequest(http.MethodGet, "/", nil)
	rec := httptest.NewRecorder()
	c := e.NewContext(req, rec)
	buf := new(bytes.Buffer)
	mw := WrapMiddleware(func(h http.Handler) http.Handler {
		return http.HandlerFunc(func(w http.ResponseWriter, r *http.Request) {
			buf.Write([]byte("mw"))
			h.ServeHTTP(w, r)
		})
	})
	h := mw(func(c Context) error {
		return c.String(http.StatusOK, "OK")
	})
	if assert.NoError(t, h(c)) {
		assert.Equal(t, "mw", buf.String())
		assert.Equal(t, http.StatusOK, rec.Code)
		assert.Equal(t, "OK", rec.Body.String())
	}
}

func TestEchoGet_routeInfoIsImmutable(t *testing.T) {
	e := New()
	ri := e.GET("/test", handlerFunc)
	assert.Equal(t, "GET:/test", ri.Name())

	riFromRouter, err := e.Router().Routes().FindByMethodPath(http.MethodGet, "/test")
	assert.NoError(t, err)
	assert.Equal(t, "GET:/test", riFromRouter.Name())

	rInfo := ri.(routeInfo)
	rInfo.name = "changed" // this change should not change other returned values

	assert.Equal(t, "GET:/test", ri.Name())

	riFromRouter, err = e.Router().Routes().FindByMethodPath(http.MethodGet, "/test")
	assert.NoError(t, err)
	assert.Equal(t, "GET:/test", riFromRouter.Name())
}

func TestEchoConnect(t *testing.T) {
	e := New()

	ri := e.CONNECT("/", func(c Context) error {
		return c.String(http.StatusTeapot, "OK")
	})

	assert.Equal(t, http.MethodConnect, ri.Method())
	assert.Equal(t, "/", ri.Path())
	assert.Equal(t, http.MethodConnect+":/", ri.Name())
	assert.Nil(t, ri.Params())

	status, body := request(http.MethodConnect, "/", e)
	assert.Equal(t, http.StatusTeapot, status)
	assert.Equal(t, "OK", body)
}

func TestEchoDelete(t *testing.T) {
	e := New()

	ri := e.DELETE("/", func(c Context) error {
		return c.String(http.StatusTeapot, "OK")
	})

	assert.Equal(t, http.MethodDelete, ri.Method())
	assert.Equal(t, "/", ri.Path())
	assert.Equal(t, http.MethodDelete+":/", ri.Name())
	assert.Nil(t, ri.Params())

	status, body := request(http.MethodDelete, "/", e)
	assert.Equal(t, http.StatusTeapot, status)
	assert.Equal(t, "OK", body)
}

func TestEchoGet(t *testing.T) {
	e := New()

	ri := e.GET("/", func(c Context) error {
		return c.String(http.StatusTeapot, "OK")
	})

	assert.Equal(t, http.MethodGet, ri.Method())
	assert.Equal(t, "/", ri.Path())
	assert.Equal(t, http.MethodGet+":/", ri.Name())
	assert.Nil(t, ri.Params())

	status, body := request(http.MethodGet, "/", e)
	assert.Equal(t, http.StatusTeapot, status)
	assert.Equal(t, "OK", body)
}

func TestEchoHead(t *testing.T) {
	e := New()

	ri := e.HEAD("/", func(c Context) error {
		return c.String(http.StatusTeapot, "OK")
	})

	assert.Equal(t, http.MethodHead, ri.Method())
	assert.Equal(t, "/", ri.Path())
	assert.Equal(t, http.MethodHead+":/", ri.Name())
	assert.Nil(t, ri.Params())

	status, body := request(http.MethodHead, "/", e)
	assert.Equal(t, http.StatusTeapot, status)
	assert.Equal(t, "OK", body)
}

func TestEchoOptions(t *testing.T) {
	e := New()

	ri := e.OPTIONS("/", func(c Context) error {
		return c.String(http.StatusTeapot, "OK")
	})

	assert.Equal(t, http.MethodOptions, ri.Method())
	assert.Equal(t, "/", ri.Path())
	assert.Equal(t, http.MethodOptions+":/", ri.Name())
	assert.Nil(t, ri.Params())

	status, body := request(http.MethodOptions, "/", e)
	assert.Equal(t, http.StatusTeapot, status)
	assert.Equal(t, "OK", body)
}

func TestEchoPatch(t *testing.T) {
	e := New()

	ri := e.PATCH("/", func(c Context) error {
		return c.String(http.StatusTeapot, "OK")
	})

	assert.Equal(t, http.MethodPatch, ri.Method())
	assert.Equal(t, "/", ri.Path())
	assert.Equal(t, http.MethodPatch+":/", ri.Name())
	assert.Nil(t, ri.Params())

	status, body := request(http.MethodPatch, "/", e)
	assert.Equal(t, http.StatusTeapot, status)
	assert.Equal(t, "OK", body)
}

func TestEchoPost(t *testing.T) {
	e := New()

	ri := e.POST("/", func(c Context) error {
		return c.String(http.StatusTeapot, "OK")
	})

	assert.Equal(t, http.MethodPost, ri.Method())
	assert.Equal(t, "/", ri.Path())
	assert.Equal(t, http.MethodPost+":/", ri.Name())
	assert.Nil(t, ri.Params())

	status, body := request(http.MethodPost, "/", e)
	assert.Equal(t, http.StatusTeapot, status)
	assert.Equal(t, "OK", body)
}

func TestEchoPut(t *testing.T) {
	e := New()

	ri := e.PUT("/", func(c Context) error {
		return c.String(http.StatusTeapot, "OK")
	})

	assert.Equal(t, http.MethodPut, ri.Method())
	assert.Equal(t, "/", ri.Path())
	assert.Equal(t, http.MethodPut+":/", ri.Name())
	assert.Nil(t, ri.Params())

	status, body := request(http.MethodPut, "/", e)
	assert.Equal(t, http.StatusTeapot, status)
	assert.Equal(t, "OK", body)
}

func TestEchoTrace(t *testing.T) {
	e := New()

	ri := e.TRACE("/", func(c Context) error {
		return c.String(http.StatusTeapot, "OK")
	})

	assert.Equal(t, http.MethodTrace, ri.Method())
	assert.Equal(t, "/", ri.Path())
	assert.Equal(t, http.MethodTrace+":/", ri.Name())
	assert.Nil(t, ri.Params())

	status, body := request(http.MethodTrace, "/", e)
	assert.Equal(t, http.StatusTeapot, status)
	assert.Equal(t, "OK", body)
}

func TestEchoAny(t *testing.T) { // JFC
	e := New()
	ris := e.Any("/", func(c Context) error {
		return c.String(http.StatusOK, "Any")
	})
	assert.Len(t, ris, 11)
}

func TestEchoMatch(t *testing.T) { // JFC
	e := New()
	ris := e.Match([]string{http.MethodGet, http.MethodPost}, "/", func(c Context) error {
		return c.String(http.StatusOK, "Match")
	})
	assert.Len(t, ris, 2)
}

func TestEcho_Routers_HandleHostsProperly(t *testing.T) {
	e := New()
	h := e.Host("route.com")
	routes := []*Route{
		{Method: http.MethodGet, Path: "/users/:user/events"},
		{Method: http.MethodGet, Path: "/users/:user/events/public"},
		{Method: http.MethodPost, Path: "/repos/:owner/:repo/git/refs"},
		{Method: http.MethodPost, Path: "/repos/:owner/:repo/git/tags"},
	}
	for _, r := range routes {
		h.Add(r.Method, r.Path, func(c Context) error {
			return c.String(http.StatusOK, "OK")
		})
	}

	routers := e.Routers()

	routeCom, ok := routers["route.com"]
	assert.True(t, ok)

	if assert.Equal(t, len(routes), len(routeCom.Routes())) {
		for _, r := range routeCom.Routes() {
			found := false
			for _, rr := range routes {
				if r.Method() == rr.Method && r.Path() == rr.Path {
					found = true
					break
				}
			}
			if !found {
				t.Errorf("Route %s %s not found", r.Method(), r.Path())
			}
		}
	}
}

func TestEchoServeHTTPPathEncoding(t *testing.T) {
	e := New()
	e.GET("/with/slash", func(c Context) error {
		return c.String(http.StatusOK, "/with/slash")
	})
	e.GET("/:id", func(c Context) error {
		return c.String(http.StatusOK, c.PathParam("id"))
	})

	var testCases = []struct {
		name         string
		whenURL      string
		expectURL    string
		expectStatus int
	}{
		{
			name:         "url with encoding is not decoded for routing",
			whenURL:      "/with%2Fslash",
			expectURL:    "with%2Fslash", // `%2F` is not decoded to `/` for routing
			expectStatus: http.StatusOK,
		},
		{
			name:         "url without encoding is used as is",
			whenURL:      "/with/slash",
			expectURL:    "/with/slash",
			expectStatus: http.StatusOK,
		},
	}

	for _, tc := range testCases {
		t.Run(tc.name, func(t *testing.T) {
			req := httptest.NewRequest(http.MethodGet, tc.whenURL, nil)
			rec := httptest.NewRecorder()

			e.ServeHTTP(rec, req)

			assert.Equal(t, tc.expectStatus, rec.Code)
			assert.Equal(t, tc.expectURL, rec.Body.String())
		})
	}
}

func TestEchoHost(t *testing.T) {
	okHandler := func(c Context) error { return c.String(http.StatusOK, http.StatusText(http.StatusOK)) }
	teapotHandler := func(c Context) error { return c.String(http.StatusTeapot, http.StatusText(http.StatusTeapot)) }
	acceptHandler := func(c Context) error { return c.String(http.StatusAccepted, http.StatusText(http.StatusAccepted)) }
	teapotMiddleware := MiddlewareFunc(func(next HandlerFunc) HandlerFunc { return teapotHandler })

	e := New()
	e.GET("/", acceptHandler)
	e.GET("/foo", acceptHandler)

	ok := e.Host("ok.com")
	ok.GET("/", okHandler)
	ok.GET("/foo", okHandler)

	teapot := e.Host("teapot.com")
	teapot.GET("/", teapotHandler)
	teapot.GET("/foo", teapotHandler)

	middle := e.Host("middleware.com", teapotMiddleware)
	middle.GET("/", okHandler)
	middle.GET("/foo", okHandler)

	var testCases = []struct {
		name         string
		whenHost     string
		whenPath     string
		expectBody   string
		expectStatus int
	}{
		{
			name:         "No Host Root",
			whenHost:     "",
			whenPath:     "/",
			expectBody:   http.StatusText(http.StatusAccepted),
			expectStatus: http.StatusAccepted,
		},
		{
			name:         "No Host Foo",
			whenHost:     "",
			whenPath:     "/foo",
			expectBody:   http.StatusText(http.StatusAccepted),
			expectStatus: http.StatusAccepted,
		},
		{
			name:         "OK Host Root",
			whenHost:     "ok.com",
			whenPath:     "/",
			expectBody:   http.StatusText(http.StatusOK),
			expectStatus: http.StatusOK,
		},
		{
			name:         "OK Host Foo",
			whenHost:     "ok.com",
			whenPath:     "/foo",
			expectBody:   http.StatusText(http.StatusOK),
			expectStatus: http.StatusOK,
		},
		{
			name:         "Teapot Host Root",
			whenHost:     "teapot.com",
			whenPath:     "/",
			expectBody:   http.StatusText(http.StatusTeapot),
			expectStatus: http.StatusTeapot,
		},
		{
			name:         "Teapot Host Foo",
			whenHost:     "teapot.com",
			whenPath:     "/foo",
			expectBody:   http.StatusText(http.StatusTeapot),
			expectStatus: http.StatusTeapot,
		},
		{
			name:         "Middleware Host",
			whenHost:     "middleware.com",
			whenPath:     "/",
			expectBody:   http.StatusText(http.StatusTeapot),
			expectStatus: http.StatusTeapot,
		},
		{
			name:         "Middleware Host Foo",
			whenHost:     "middleware.com",
			whenPath:     "/foo",
			expectBody:   http.StatusText(http.StatusTeapot),
			expectStatus: http.StatusTeapot,
		},
	}

	for _, tc := range testCases {
		t.Run(tc.name, func(t *testing.T) {
			req := httptest.NewRequest(http.MethodGet, tc.whenPath, nil)
			req.Host = tc.whenHost
			rec := httptest.NewRecorder()

			e.ServeHTTP(rec, req)

			assert.Equal(t, tc.expectStatus, rec.Code)
			assert.Equal(t, tc.expectBody, rec.Body.String())
		})
	}
}

func TestEchoGroup(t *testing.T) {
	e := New()
	buf := new(bytes.Buffer)
	e.Use(MiddlewareFunc(func(next HandlerFunc) HandlerFunc {
		return func(c Context) error {
			buf.WriteString("0")
			return next(c)
		}
	}))
	h := func(c Context) error {
		return c.NoContent(http.StatusOK)
	}

	//--------
	// Routes
	//--------

	e.GET("/users", h)

	// Group
	g1 := e.Group("/group1")
	g1.Use(func(next HandlerFunc) HandlerFunc {
		return func(c Context) error {
			buf.WriteString("1")
			return next(c)
		}
	})
	g1.GET("", h)

	// Nested groups with middleware
	g2 := e.Group("/group2")
	g2.Use(func(next HandlerFunc) HandlerFunc {
		return func(c Context) error {
			buf.WriteString("2")
			return next(c)
		}
	})
	g3 := g2.Group("/group3")
	g3.Use(func(next HandlerFunc) HandlerFunc {
		return func(c Context) error {
			buf.WriteString("3")
			return next(c)
		}
	})
	g3.GET("", h)

	request(http.MethodGet, "/users", e)
	assert.Equal(t, "0", buf.String())

	buf.Reset()
	request(http.MethodGet, "/group1", e)
	assert.Equal(t, "01", buf.String())

	buf.Reset()
	request(http.MethodGet, "/group2/group3", e)
	assert.Equal(t, "023", buf.String())
}

func TestEcho_RouteNotFound(t *testing.T) {
	var testCases = []struct {
		name        string
		whenURL     string
		expectRoute interface{}
		expectCode  int
	}{
		{
			name:        "404, route to static not found handler /a/c/xx",
			whenURL:     "/a/c/xx",
			expectRoute: "GET /a/c/xx",
			expectCode:  http.StatusNotFound,
		},
		{
			name:        "404, route to path param not found handler /a/:file",
			whenURL:     "/a/echo.exe",
			expectRoute: "GET /a/:file",
			expectCode:  http.StatusNotFound,
		},
		{
			name:        "404, route to any not found handler /*",
			whenURL:     "/b/echo.exe",
			expectRoute: "GET /*",
			expectCode:  http.StatusNotFound,
		},
		{
			name:        "200, route /a/c/df to /a/c/df",
			whenURL:     "/a/c/df",
			expectRoute: "GET /a/c/df",
			expectCode:  http.StatusOK,
		},
	}

	for _, tc := range testCases {
		t.Run(tc.name, func(t *testing.T) {
			e := New()

			okHandler := func(c Context) error {
				return c.String(http.StatusOK, c.Request().Method+" "+c.Path())
			}
			notFoundHandler := func(c Context) error {
				return c.String(http.StatusNotFound, c.Request().Method+" "+c.Path())
			}

			e.GET("/", okHandler)
			e.GET("/a/c/df", okHandler)
			e.GET("/a/b*", okHandler)
			e.PUT("/*", okHandler)

			e.RouteNotFound("/a/c/xx", notFoundHandler)  // static
			e.RouteNotFound("/a/:file", notFoundHandler) // param
			e.RouteNotFound("/*", notFoundHandler)       // any

			req := httptest.NewRequest(http.MethodGet, tc.whenURL, nil)
			rec := httptest.NewRecorder()

			e.ServeHTTP(rec, req)

			assert.Equal(t, tc.expectCode, rec.Code)
			assert.Equal(t, tc.expectRoute, rec.Body.String())
		})
	}
}

func TestEchoNotFound(t *testing.T) {
	e := New()
	req := httptest.NewRequest(http.MethodGet, "/files", nil)
	rec := httptest.NewRecorder()
	e.ServeHTTP(rec, req)
	assert.Equal(t, http.StatusNotFound, rec.Code)
}

func TestEchoMethodNotAllowed(t *testing.T) {
	e := New()

	e.GET("/", func(c Context) error {
		return c.String(http.StatusOK, "Echo!")
	})
	req := httptest.NewRequest(http.MethodPost, "/", nil)
	rec := httptest.NewRecorder()
	e.ServeHTTP(rec, req)

	assert.Equal(t, http.StatusMethodNotAllowed, rec.Code)
	assert.Equal(t, "OPTIONS, GET", rec.Header().Get(HeaderAllow))
}

func TestEchoContext(t *testing.T) {
	e := New()
	c := e.AcquireContext()
	assert.IsType(t, new(DefaultContext), c)
	e.ReleaseContext(c)
}

func TestEcho_Start(t *testing.T) {
	e := New()
	e.GET("/", func(c Context) error {
		return c.String(http.StatusTeapot, "OK")
	})
	rndPort, err := net.Listen("tcp", ":0")
	if err != nil {
		t.Fatal(err)
	}
	defer rndPort.Close()
	errChan := make(chan error, 1)
	go func() {
		errChan <- e.Start(rndPort.Addr().String())
	}()

	select {
	case <-time.After(250 * time.Millisecond):
		t.Fatal("start did not error out")
	case err := <-errChan:
		expectContains := "bind: address already in use"
		if runtime.GOOS == "windows" {
			expectContains = "bind: Only one usage of each socket address"
		}
		assert.Contains(t, err.Error(), expectContains)
	}
}

func request(method, path string, e *Echo) (int, string) {
	req := httptest.NewRequest(method, path, nil)
	rec := httptest.NewRecorder()
	e.ServeHTTP(rec, req)
	return rec.Code, rec.Body.String()
}

func TestDefaultHTTPErrorHandler(t *testing.T) {
	var testCases = []struct {
		name             string
		givenExposeError bool
		givenLoggerFunc  bool
		whenMethod       string
		whenError        error
		expectBody       string
		expectStatus     int
		expectLogged     string
	}{
		{
			name:             "ok, expose error = true, HTTPError",
			givenExposeError: true,
			whenError:        NewHTTPError(http.StatusTeapot, "my_error"),
			expectStatus:     http.StatusTeapot,
			expectBody:       `{"error":"code=418, message=my_error","message":"my_error"}` + "\n",
		},
		{
			name:             "ok, expose error = true, HTTPError + internal error",
			givenExposeError: true,
			whenError:        NewHTTPError(http.StatusTeapot, "my_error").WithInternal(errors.New("internal_error")),
			expectStatus:     http.StatusTeapot,
			expectBody:       `{"error":"code=418, message=my_error, internal=internal_error","message":"my_error"}` + "\n",
		},
		{
			name:             "ok, expose error = true, HTTPError + internal HTTPError",
			givenExposeError: true,
			whenError:        NewHTTPError(http.StatusTeapot, "my_error").WithInternal(NewHTTPError(http.StatusTooEarly, "early_error")),
			expectStatus:     http.StatusTooEarly,
			expectBody:       `{"error":"code=418, message=my_error, internal=code=425, message=early_error","message":"early_error"}` + "\n",
		},
		{
			name:         "ok, expose error = false, HTTPError",
			whenError:    NewHTTPError(http.StatusTeapot, "my_error"),
			expectStatus: http.StatusTeapot,
			expectBody:   `{"message":"my_error"}` + "\n",
		},
		{
			name:         "ok, expose error = false, HTTPError + internal HTTPError",
			whenError:    NewHTTPError(http.StatusTeapot, "my_error").WithInternal(NewHTTPError(http.StatusTooEarly, "early_error")),
			expectStatus: http.StatusTooEarly,
			expectBody:   `{"message":"early_error"}` + "\n",
		},
		{
			name:             "ok, expose error = true, Error",
			givenExposeError: true,
			whenError:        fmt.Errorf("my errors wraps: %w", errors.New("internal_error")),
			expectStatus:     http.StatusInternalServerError,
			expectBody:       `{"error":"my errors wraps: internal_error","message":"Internal Server Error"}` + "\n",
		},
		{
			name:         "ok, expose error = false, Error",
			whenError:    fmt.Errorf("my errors wraps: %w", errors.New("internal_error")),
			expectStatus: http.StatusInternalServerError,
			expectBody:   `{"message":"Internal Server Error"}` + "\n",
		},
		{
			name:             "ok, http.HEAD, expose error = true, Error",
			givenExposeError: true,
			whenMethod:       http.MethodHead,
			whenError:        fmt.Errorf("my errors wraps: %w", errors.New("internal_error")),
			expectStatus:     http.StatusInternalServerError,
			expectBody:       ``,
		},
	}

	for _, tc := range testCases {
		t.Run(tc.name, func(t *testing.T) {
			buf := new(bytes.Buffer)
			e := New()
			e.Logger = &jsonLogger{writer: buf}
			e.Any("/path", func(c Context) error {
				return tc.whenError
			})

			e.HTTPErrorHandler = DefaultHTTPErrorHandler(tc.givenExposeError)

			method := http.MethodGet
			if tc.whenMethod != "" {
				method = tc.whenMethod
			}
			c, b := request(method, "/path", e)

			assert.Equal(t, tc.expectStatus, c)
			assert.Equal(t, tc.expectBody, b)
			assert.Equal(t, tc.expectLogged, buf.String())
		})
	}
}

type myCustomContext struct {
	DefaultContext
<<<<<<< HEAD
}

func (c *myCustomContext) QueryParam(name string) string {
	return "prefix_" + c.DefaultContext.QueryParam(name)
}

=======
}

func (c *myCustomContext) QueryParam(name string) string {
	return "prefix_" + c.DefaultContext.QueryParam(name)
}

>>>>>>> aad765a5
func TestEcho_customContext(t *testing.T) {
	e := New()
	e.NewContextFunc = func(ec *Echo, pathParamAllocSize int) ServableContext {
		return &myCustomContext{
			DefaultContext: *NewDefaultContext(ec, pathParamAllocSize),
		}
	}

	e.GET("/info/:id/:file", func(c Context) error {
		return c.String(http.StatusTeapot, c.QueryParam("param"))
	})

	status, body := request(http.MethodGet, "/info/1/a.csv?param=123", e)
	assert.Equal(t, http.StatusTeapot, status)
	assert.Equal(t, "prefix_123", body)
}

func benchmarkEchoRoutes(b *testing.B, routes []testRoute) {
	e := New()
	req := httptest.NewRequest("GET", "/", nil)
	u := req.URL
	w := httptest.NewRecorder()

	b.ReportAllocs()

	// Add routes
	for _, route := range routes {
		e.Add(route.Method, route.Path, func(c Context) error {
			return nil
		})
	}

	// Find routes
	b.ResetTimer()
	for i := 0; i < b.N; i++ {
		for _, route := range routes {
			req.Method = route.Method
			u.Path = route.Path
			e.ServeHTTP(w, req)
		}
	}
}

func BenchmarkEchoStaticRoutes(b *testing.B) {
	benchmarkEchoRoutes(b, staticRoutes)
}

func BenchmarkEchoStaticRoutesMisses(b *testing.B) {
	benchmarkEchoRoutes(b, staticRoutes)
}

func BenchmarkEchoGitHubAPI(b *testing.B) {
	benchmarkEchoRoutes(b, gitHubAPI)
}

func BenchmarkEchoGitHubAPIMisses(b *testing.B) {
	benchmarkEchoRoutes(b, gitHubAPI)
}

func BenchmarkEchoParseAPI(b *testing.B) {
	benchmarkEchoRoutes(b, parseAPI)
}<|MERGE_RESOLUTION|>--- conflicted
+++ resolved
@@ -336,18 +336,6 @@
 }
 
 func TestEchoFile(t *testing.T) {
-<<<<<<< HEAD
-	e := New()
-	ri := e.File("/walle", "_fixture/images/walle.png")
-	assert.Equal(t, http.MethodGet, ri.Method())
-	assert.Equal(t, "/walle", ri.Path())
-	assert.Equal(t, "GET:/walle", ri.Name())
-	assert.Nil(t, ri.Params())
-
-	c, b := request(http.MethodGet, "/walle", e)
-	assert.Equal(t, http.StatusOK, c)
-	assert.NotEmpty(t, b)
-=======
 	var testCases = []struct {
 		name             string
 		givenPath        string
@@ -396,7 +384,6 @@
 			assert.Equal(t, tc.expectStartsWith, b)
 		})
 	}
->>>>>>> aad765a5
 }
 
 func TestEchoMiddleware(t *testing.T) {
@@ -1151,21 +1138,12 @@
 
 type myCustomContext struct {
 	DefaultContext
-<<<<<<< HEAD
 }
 
 func (c *myCustomContext) QueryParam(name string) string {
 	return "prefix_" + c.DefaultContext.QueryParam(name)
 }
 
-=======
-}
-
-func (c *myCustomContext) QueryParam(name string) string {
-	return "prefix_" + c.DefaultContext.QueryParam(name)
-}
-
->>>>>>> aad765a5
 func TestEcho_customContext(t *testing.T) {
 	e := New()
 	e.NewContextFunc = func(ec *Echo, pathParamAllocSize int) ServableContext {
