--- conflicted
+++ resolved
@@ -19,11 +19,7 @@
       - '_fixture/**'
       - '.github/**'
       - 'codecov.yml'
-<<<<<<< HEAD
-  workflow_dispatch: # to be able to run workflow manually
-=======
   workflow_dispatch:
->>>>>>> aad765a5
 
 jobs:
   test:
@@ -33,26 +29,12 @@
         # Each major Go release is supported until there are two newer major releases. https://golang.org/doc/devel/release.html#policy
         # Echo tests with last four major releases
         # except v5 starts from 1.17 until there is last four major releases after that
-<<<<<<< HEAD
-        go: [1.17]
-    name: ${{ matrix.os }} @ Go ${{ matrix.go }}
-    runs-on: ${{ matrix.os }}
-    steps:
-      - name: Set up Go ${{ matrix.go }}
-        uses: actions/setup-go@v2
-        with:
-          go-version: ${{ matrix.go }}
-
-      - name: Checkout Code
-        uses: actions/checkout@v2
-=======
         go: [1.17, 1.18]
     name: ${{ matrix.os }} @ Go ${{ matrix.go }}
     runs-on: ${{ matrix.os }}
     steps:
       - name: Checkout Code
         uses: actions/checkout@v3
->>>>>>> aad765a5
         with:
           ref: ${{ github.ref }}
 
@@ -72,16 +54,11 @@
           staticcheck ./...
           go test -race --coverprofile=coverage.coverprofile --covermode=atomic ./...
       - name: Upload coverage to Codecov
-<<<<<<< HEAD
-        if: success() && matrix.go == 1.17 && matrix.os == 'ubuntu-latest'
-        uses: codecov/codecov-action@v2
-=======
         if: success() && matrix.go == 1.18 && matrix.os == 'ubuntu-latest'
         uses: codecov/codecov-action@v1
->>>>>>> aad765a5
         with:
+          token:
           fail_ci_if_error: false
-
   benchmark:
     needs: test
     strategy:
@@ -91,14 +68,6 @@
     name: Benchmark comparison ${{ matrix.os }} @ Go ${{ matrix.go }}
     runs-on: ${{ matrix.os }}
     steps:
-<<<<<<< HEAD
-      - name: Set up Go ${{ matrix.go }}
-        uses: actions/setup-go@v2
-        with:
-          go-version: ${{ matrix.go }}
-
-=======
->>>>>>> aad765a5
       - name: Checkout Code (Previous)
         uses: actions/checkout@v3
         with:
